/**
 * This script will deploy Flare systems protocol and FTSO scaling contracts.
 * It will output, on stdout, a json encoded list of contracts
 * that were deployed. It will write out to stderr, status info
 * as it executes.
 * @dev Do not send anything out via console.log unless it is
 * json defining the created contracts.
 */

import { HardhatRuntimeEnvironment } from 'hardhat/types';
import { ChainParameters } from '../chain-config/chain-parameters';
import { Contracts } from "./Contracts";
import { spewNewContractInfo } from './deploy-utils';
import { CleanupBlockNumberManagerContract, EntityManagerContract, FlareSystemsCalculatorContract, FlareSystemsManagerContract, FtsoFeedDecimalsContract, FtsoFeedPublisherContract, FtsoInflationConfigurationsContract, FtsoRewardOffersManagerContract, NodePossessionVerifierContract, RelayContract, RewardManagerContract, FtsoRewardManagerProxyContract, SubmissionContract, VoterRegistryContract, WNatDelegationFeeContract } from '../../typechain-truffle';
import { ISigningPolicy, SigningPolicy } from '../../scripts/libs/protocol/SigningPolicy';
import { FtsoConfigurations } from '../../scripts/libs/protocol/FtsoConfigurations';
import { FtsoFeedIdConverterContract } from '../../typechain-truffle/contracts/ftso/implementation/FtsoFeedIdConverter';
import { generateOffers, runOfferRewards } from './offer-rewards';
import { RelayInitialConfig } from '../utils/RelayInitialConfig';

let fs = require('fs');

export async function deployContracts(hre: HardhatRuntimeEnvironment, oldContracts: Contracts, contracts: Contracts, parameters: ChainParameters, quiet: boolean = false) {
  const web3 = hre.web3;
  const artifacts = hre.artifacts;
  const BN = web3.utils.toBN;

  const ZERO_ADDRESS = "0x0000000000000000000000000000000000000000";

  const EntityManager: EntityManagerContract = artifacts.require("EntityManager");
  const NodePossessionVerifier: NodePossessionVerifierContract = artifacts.require("NodePossessionVerifier");
  const VoterRegistry: VoterRegistryContract = artifacts.require("VoterRegistry");
  const FlareSystemsCalculator: FlareSystemsCalculatorContract = artifacts.require("FlareSystemsCalculator");
  const FlareSystemsManager: FlareSystemsManagerContract = artifacts.require("FlareSystemsManager");
  const RewardManager: RewardManagerContract = artifacts.require("RewardManager");
  const FtsoRewardManagerProxy: FtsoRewardManagerProxyContract = artifacts.require("FtsoRewardManagerProxy");
  const Submission: SubmissionContract = artifacts.require("Submission");
  const WNatDelegationFee: WNatDelegationFeeContract = artifacts.require("WNatDelegationFee");
  const FtsoInflationConfigurations: FtsoInflationConfigurationsContract = artifacts.require("FtsoInflationConfigurations");
  const FtsoRewardOffersManager: FtsoRewardOffersManagerContract = artifacts.require("FtsoRewardOffersManager");
  const FtsoFeedDecimals: FtsoFeedDecimalsContract = artifacts.require("FtsoFeedDecimals");
  const FtsoFeedPublisher: FtsoFeedPublisherContract = artifacts.require("FtsoFeedPublisher");
  const FtsoFeedIdConverter: FtsoFeedIdConverterContract = artifacts.require("FtsoFeedIdConverter");
  const CleanupBlockNumberManager: CleanupBlockNumberManagerContract = artifacts.require("CleanupBlockNumberManager");
  const Relay: RelayContract = artifacts.require("Relay");
  const Supply = artifacts.require("IISupplyGovernance");

  // Define accounts in play for the deployment process
  let deployerAccount: any;

  try {
    deployerAccount = web3.eth.accounts.privateKeyToAccount(parameters.deployerPrivateKey);
  } catch (e) {
    throw Error("Check .env file, if the private keys are correct and are prefixed by '0x'.\n" + e)
  }

  // Wire up the default account that will do the deployment
  web3.eth.defaultAccount = deployerAccount.address;

  const governanceSettings = oldContracts.getContractAddress(Contracts.GOVERNANCE_SETTINGS);
  const addressUpdater = oldContracts.getContractAddress(Contracts.ADDRESS_UPDATER);
  const pChainStakeMirror = parameters.pChainStakeEnabled ? oldContracts.getContractAddress(Contracts.P_CHAIN_STAKE_MIRROR) : ZERO_ADDRESS;
  const wNat = oldContracts.getContractAddress(Contracts.WNAT);
  const claimSetupManager = oldContracts.getContractAddress(Contracts.CLAIM_SETUP_MANAGER);
  const inflation = oldContracts.getContractAddress(Contracts.INFLATION);
  const ftsoRewardManager = oldContracts.getContractAddress(Contracts.FTSO_REWARD_MANAGER);

  const entityManager = await EntityManager.new(
    governanceSettings,
    deployerAccount.address,
    parameters.maxNodeIdsPerEntity
  );
  spewNewContractInfo(contracts, null, EntityManager.contractName, `EntityManager.sol`, entityManager.address, quiet);

  const nodePossessionVerifier = await NodePossessionVerifier.new();
  spewNewContractInfo(contracts, null, NodePossessionVerifier.contractName, `NodePossessionVerifier.sol`, nodePossessionVerifier.address, quiet);

  await entityManager.setNodePossessionVerifier(nodePossessionVerifier.address);

  const currentBlock = await web3.eth.getBlock(await web3.eth.getBlockNumber());
  const currentBlockTs = BN(currentBlock.timestamp);
  if (!quiet) {
    console.error(`Current network time is ${new Date(currentBlockTs.toNumber() * 1000).toISOString()}.`);
  }

  let firstVotingRoundStartTs = BN(parameters.firstVotingRoundStartTs);
  if (firstVotingRoundStartTs.eqn(0) || firstVotingRoundStartTs.gt(currentBlockTs)) {
    // Get the timestamp for the just mined block
    firstVotingRoundStartTs = currentBlockTs;
    if (!quiet) {
      console.error(`Using current block timestamp ${currentBlockTs} as first voting round start timestamp.`);
    }
  } else {
    if (!quiet) {
      console.error(`Using firstVotingRoundStartTs parameter ${parameters.firstVotingRoundStartTs} as first voting round start timestamp.`);
    }
  }
  const initialRewardEpochId = currentBlockTs.sub(firstVotingRoundStartTs).subn(parameters.firstRewardEpochStartVotingRoundId * parameters.votingEpochDurationSeconds)
    .divn(parameters.votingEpochDurationSeconds * parameters.rewardEpochDurationInVotingEpochs).addn(parameters.initialRewardEpochOffset).toNumber();
  const initialRewardEpochStartVotingRoundId = initialRewardEpochId * parameters.rewardEpochDurationInVotingEpochs + parameters.firstRewardEpochStartVotingRoundId;

  fs.writeFileSync("deployment/deploys/initialRewardEpochId.txt", initialRewardEpochId.toString());

  if (!quiet) {
    console.error(`Initial reward epoch id: ${initialRewardEpochId}. Start voting round id: ${initialRewardEpochStartVotingRoundId}.`);
  }

  const voterRegistry = await VoterRegistry.new(
    governanceSettings,
    deployerAccount.address,
    deployerAccount.address, // tmp address updater
    parameters.maxVotersPerRewardEpoch,
    initialRewardEpochId,
    0,
    0,
    parameters.initialVoters,
    parameters.initialNormalisedWeights
  );
  spewNewContractInfo(contracts, null, VoterRegistry.contractName, `VoterRegistry.sol`, voterRegistry.address, quiet);

  const flareSystemsCalculator = await FlareSystemsCalculator.new(
    governanceSettings,
    deployerAccount.address,
    deployerAccount.address, // tmp address updater
    parameters.wNatCapPPM,
    parameters.signingPolicySignNonPunishableDurationSeconds,
    parameters.signingPolicySignNonPunishableDurationBlocks,
    parameters.signingPolicySignNoRewardsDurationBlocks
  );
  spewNewContractInfo(contracts, null, FlareSystemsCalculator.contractName, `FlareSystemsCalculator.sol`, flareSystemsCalculator.address, quiet);

  const initialSigningPolicy: ISigningPolicy = {
    rewardEpochId: initialRewardEpochId,
    startVotingRoundId: initialRewardEpochStartVotingRoundId,
    threshold: parameters.initialThreshold,
    seed: web3.utils.keccak256("123"),
    voters: parameters.initialVoters,
    weights: parameters.initialNormalisedWeights
  };

  const initialSettings = {
    initialRandomVotePowerBlockSelectionSize: parameters.initialRandomVotePowerBlockSelectionSize,
    initialRewardEpochId: initialRewardEpochId,
    initialRewardEpochThreshold: parameters.initialThreshold
  }

  const updatableSettings = {
    newSigningPolicyInitializationStartSeconds: parameters.newSigningPolicyInitializationStartSeconds,
    randomAcquisitionMaxDurationSeconds: parameters.randomAcquisitionMaxDurationSeconds,
    randomAcquisitionMaxDurationBlocks: parameters.randomAcquisitionMaxDurationBlocks,
    newSigningPolicyMinNumberOfVotingRoundsDelay: parameters.newSigningPolicyMinNumberOfVotingRoundsDelay,
    voterRegistrationMinDurationSeconds: parameters.voterRegistrationMinDurationSeconds,
    voterRegistrationMinDurationBlocks: parameters.voterRegistrationMinDurationBlocks,
    submitUptimeVoteMinDurationSeconds: parameters.submitUptimeVoteMinDurationSeconds,
    submitUptimeVoteMinDurationBlocks: parameters.submitUptimeVoteMinDurationBlocks,
    signingPolicyThresholdPPM: parameters.signingPolicyThresholdPPM,
    signingPolicyMinNumberOfVoters: parameters.signingPolicyMinNumberOfVoters,
    rewardExpiryOffsetSeconds: parameters.rewardExpiryOffsetSeconds
  }

  const flareSystemsManager = await FlareSystemsManager.new(
    governanceSettings,
    deployerAccount.address,
    deployerAccount.address, // tmp address updater
    oldContracts.getContractAddress(Contracts.FLARE_DAEMON),
    updatableSettings,
    firstVotingRoundStartTs,
    parameters.votingEpochDurationSeconds,
    parameters.firstRewardEpochStartVotingRoundId,
    parameters.rewardEpochDurationInVotingEpochs,
    initialSettings
  );
  spewNewContractInfo(contracts, null, FlareSystemsManager.contractName, `FlareSystemsManager.sol`, flareSystemsManager.address, quiet);

  const rewardManager = await RewardManager.new(
    governanceSettings,
    deployerAccount.address,
    deployerAccount.address, // tmp address updater
    ZERO_ADDRESS,
    parameters.rewardManagerId
  );
  spewNewContractInfo(contracts, null, RewardManager.contractName, `RewardManager.sol`, rewardManager.address, quiet);

  const ftsoRewardManagerProxy = await FtsoRewardManagerProxy.new(
    governanceSettings,
    deployerAccount.address,
    deployerAccount.address, // tmp address updater
    ftsoRewardManager
  );
  spewNewContractInfo(contracts, null, "FtsoRewardManager", `FtsoRewardManagerProxy.sol`, ftsoRewardManagerProxy.address, quiet);

  const relayInitialConfig: RelayInitialConfig = {
    initialRewardEpochId: initialSigningPolicy.rewardEpochId,
    startingVotingRoundIdForInitialRewardEpochId: initialSigningPolicy.startVotingRoundId,
    initialSigningPolicyHash: SigningPolicy.hash(initialSigningPolicy),
    randomNumberProtocolId: parameters.ftsoProtocolId,
    firstVotingRoundStartTs: firstVotingRoundStartTs.toNumber(),
    votingEpochDurationSeconds: parameters.votingEpochDurationSeconds,
    firstRewardEpochStartVotingRoundId: parameters.firstRewardEpochStartVotingRoundId,
    rewardEpochDurationInVotingEpochs: parameters.rewardEpochDurationInVotingEpochs,
    thresholdIncreaseBIPS: parameters.relayThresholdIncreaseBIPS,
<<<<<<< HEAD
    messageFinalizationWindowInRewardEpochs: parameters.messageFinalizationWindowInRewardEpochs
=======
    messageFinalizationWindowInRewardEpochs: parameters.messageFinalizationWindowInRewardEpochs,
    feeCollectionAddress: ZERO_ADDRESS,
    feeConfigs: []
>>>>>>> 5d994ba0
  }

  const relay = await Relay.new(
    relayInitialConfig,
    flareSystemsManager.address
  );

<<<<<<< HEAD
  // const relay = await Relay.new(
  //   flareSystemsManager.address,
  //   initialSigningPolicy.rewardEpochId,
  //   initialSigningPolicy.startVotingRoundId,
  //   SigningPolicy.hash(initialSigningPolicy),
  //   parameters.ftsoProtocolId,
  //   firstVotingRoundStartTs,
  //   parameters.votingEpochDurationSeconds,
  //   parameters.firstRewardEpochStartVotingRoundId,
  //   parameters.rewardEpochDurationInVotingEpochs,
  //   parameters.relayThresholdIncreaseBIPS,
  //   parameters.messageFinalizationWindowInRewardEpochs
  // );
=======
>>>>>>> 5d994ba0
  spewNewContractInfo(contracts, null, Relay.contractName, `Relay.sol`, relay.address, quiet);

  // get the submission contract
  const submission = await Submission.at(contracts.getContractAddress(Contracts.SUBMISSION));

  const wNatDelegationFee = await WNatDelegationFee.new(
    deployerAccount.address, // tmp address updater
    parameters.feePercentageUpdateOffset,
    parameters.defaultFeePercentageBIPS
  );
  spewNewContractInfo(contracts, null, WNatDelegationFee.contractName, `WNatDelegationFee.sol`, wNatDelegationFee.address, quiet);

  const ftsoInflationConfigurations = await FtsoInflationConfigurations.new(
    governanceSettings,
    deployerAccount.address
  );
  spewNewContractInfo(contracts, null, FtsoInflationConfigurations.contractName, `FtsoInflationConfigurations.sol`, ftsoInflationConfigurations.address, quiet);

  const ftsoRewardOffersManager = await FtsoRewardOffersManager.new(
    governanceSettings,
    deployerAccount.address,
    deployerAccount.address, // tmp address updater
    0 // temp fee
  );
  spewNewContractInfo(contracts, null, FtsoRewardOffersManager.contractName, `FtsoRewardOffersManager.sol`, ftsoRewardOffersManager.address, quiet);

  const ftsoFeedDecimals = await FtsoFeedDecimals.new(
    governanceSettings,
    deployerAccount.address,
    deployerAccount.address, // tmp address updater
    parameters.decimalsUpdateOffset,
    parameters.defaultDecimals,
    initialRewardEpochId,
    parameters.initialFeedDecimalsList.map(fd => {
      return {
        feedId: FtsoConfigurations.encodeFeedId(fd.feedId),
        decimals: fd.decimals
      }
    })
  );
  spewNewContractInfo(contracts, null, FtsoFeedDecimals.contractName, `FtsoFeedDecimals.sol`, ftsoFeedDecimals.address, quiet);

  const ftsoFeedPublisher = await FtsoFeedPublisher.new(
    governanceSettings,
    deployerAccount.address,
    deployerAccount.address, // tmp address updater
    parameters.ftsoProtocolId,
    parameters.feedsHistorySize
  );

  spewNewContractInfo(contracts, null, FtsoFeedPublisher.contractName, `FtsoFeedPublisher.sol`, ftsoFeedPublisher.address, quiet);

  const ftsoFeedIdConverter = await FtsoFeedIdConverter.new();
  spewNewContractInfo(contracts, null, FtsoFeedIdConverter.contractName, `FtsoFeedIdConverter.sol`, ftsoFeedIdConverter.address, quiet);

  const cleanupBlockNumberManager = await CleanupBlockNumberManager.new(
    deployerAccount.address,
    deployerAccount.address, // tmp address updater
    "FlareSystemsManager"
  );
  spewNewContractInfo(contracts, null, CleanupBlockNumberManager.contractName, `CleanupBlockNumberManager.sol`, cleanupBlockNumberManager.address, quiet);

  if (parameters.pChainStakeEnabled) {
    await flareSystemsCalculator.enablePChainStakeMirror();
    await rewardManager.enablePChainStakeMirror();
  }

  await voterRegistry.updateContractAddresses(
    encodeContractNames([Contracts.ADDRESS_UPDATER, Contracts.FLARE_SYSTEMS_MANAGER, Contracts.ENTITY_MANAGER, Contracts.FLARE_SYSTEMS_CALCULATOR]),
    [addressUpdater, flareSystemsManager.address, entityManager.address, flareSystemsCalculator.address]
  );

  await flareSystemsCalculator.updateContractAddresses(
    encodeContractNames([Contracts.ADDRESS_UPDATER, Contracts.FLARE_SYSTEMS_MANAGER, Contracts.ENTITY_MANAGER, Contracts.WNAT_DELEGATION_FEE, Contracts.VOTER_REGISTRY, Contracts.P_CHAIN_STAKE_MIRROR, Contracts.WNAT]),
    [addressUpdater, flareSystemsManager.address, entityManager.address, wNatDelegationFee.address, voterRegistry.address, pChainStakeMirror, wNat]
  );

  await flareSystemsManager.updateContractAddresses(
    encodeContractNames([Contracts.ADDRESS_UPDATER, Contracts.VOTER_REGISTRY, Contracts.SUBMISSION, Contracts.RELAY, Contracts.REWARD_MANAGER, Contracts.CLEANUP_BLOCK_NUMBER_MANAGER]),
    [addressUpdater, voterRegistry.address, submission.address, relay.address, rewardManager.address, cleanupBlockNumberManager.address]
  );

  await rewardManager.updateContractAddresses(
    encodeContractNames([Contracts.ADDRESS_UPDATER, Contracts.VOTER_REGISTRY, Contracts.CLAIM_SETUP_MANAGER, Contracts.FLARE_SYSTEMS_MANAGER, Contracts.FLARE_SYSTEMS_CALCULATOR, Contracts.P_CHAIN_STAKE_MIRROR, Contracts.WNAT, Contracts.FTSO_REWARD_MANAGER]),
    [addressUpdater, voterRegistry.address, claimSetupManager, flareSystemsManager.address, flareSystemsCalculator.address, pChainStakeMirror, wNat, ftsoRewardManagerProxy.address]
  );

  await ftsoRewardManagerProxy.updateContractAddresses(
    encodeContractNames([Contracts.ADDRESS_UPDATER, Contracts.REWARD_MANAGER, Contracts.FLARE_SYSTEMS_MANAGER, Contracts.WNAT_DELEGATION_FEE, Contracts.WNAT, Contracts.CLAIM_SETUP_MANAGER]),
    [addressUpdater, rewardManager.address, flareSystemsManager.address, wNatDelegationFee.address, wNat, claimSetupManager]
  );

  if (parameters.testDeployment) {
    await submission.updateContractAddresses(
      encodeContractNames([Contracts.ADDRESS_UPDATER, Contracts.FLARE_SYSTEMS_MANAGER, Contracts.RELAY]),
      [addressUpdater, flareSystemsManager.address, relay.address],
      { from: parameters.governancePublicKey }
    );
  }

  await wNatDelegationFee.updateContractAddresses(
    encodeContractNames([Contracts.ADDRESS_UPDATER, Contracts.FLARE_SYSTEMS_MANAGER]),
    [addressUpdater, flareSystemsManager.address]
  );

  await ftsoRewardOffersManager.updateContractAddresses(
    encodeContractNames([Contracts.ADDRESS_UPDATER, Contracts.FLARE_SYSTEMS_MANAGER, Contracts.REWARD_MANAGER, Contracts.FTSO_INFLATION_CONFIGURATIONS, Contracts.FTSO_FEED_DECIMALS, Contracts.INFLATION]),
    [addressUpdater, flareSystemsManager.address, rewardManager.address, ftsoInflationConfigurations.address, ftsoFeedDecimals.address, inflation]
  );

  await ftsoFeedDecimals.updateContractAddresses(
    encodeContractNames([Contracts.ADDRESS_UPDATER, Contracts.FLARE_SYSTEMS_MANAGER]),
    [addressUpdater, flareSystemsManager.address]
  );

  await ftsoFeedPublisher.updateContractAddresses(
    encodeContractNames([Contracts.ADDRESS_UPDATER, Contracts.RELAY]),
    [addressUpdater, relay.address]
  );

  await cleanupBlockNumberManager.updateContractAddresses(
    encodeContractNames([Contracts.ADDRESS_UPDATER, Contracts.FLARE_SYSTEMS_MANAGER]),
    [addressUpdater, flareSystemsManager.address]
  );

  // set initial voter data on entity manager
  await entityManager.setInitialVoterData(parameters.initialVoterData);

  // set ftso inflation configurations
  for (const ftsoInflationConfiguration of parameters.ftsoInflationConfigurations) {
    const configuration = {
      feedIds: FtsoConfigurations.encodeFeedIds(ftsoInflationConfiguration.feedIds),
      inflationShare: ftsoInflationConfiguration.inflationShare,
      minRewardedTurnoutBIPS: ftsoInflationConfiguration.minRewardedTurnoutBIPS,
      primaryBandRewardSharePPM: ftsoInflationConfiguration.primaryBandRewardSharePPM,
      secondaryBandWidthPPMs: FtsoConfigurations.encodeSecondaryBandWidthPPMs(ftsoInflationConfiguration.secondaryBandWidthPPMs),
      mode: ftsoInflationConfiguration.mode
    };
    await ftsoInflationConfigurations.addFtsoConfiguration(configuration);
  }

  // set reward offers manager list
  await rewardManager.setRewardOffersManagerList([ftsoRewardOffersManager.address]);

  // set rewards offer switchover trigger contracts
  await flareSystemsManager.setRewardEpochSwitchoverTriggerContracts([ftsoRewardOffersManager.address]);

  // set initial data on reward manager
  await rewardManager.setInitialRewardData();

  // grant access to merkle roots to FtsoFeedPublisher. Set relay contract to production.
  await relay.setMerkleTreeGetter(ftsoFeedPublisher.address, true);
  await relay.setInProduction();

  // activate reward manager
  await rewardManager.activate();

  // send initial offers
  for (const ftsoInflationConfiguration of parameters.ftsoInflationConfigurations) {
    const offers = generateOffers(ftsoInflationConfiguration.feedIds, 0, deployerAccount.address);
    await runOfferRewards(initialRewardEpochId + 1, ftsoRewardOffersManager, offers, deployerAccount.address);
  }

  // update minimalRewardsOfferValueNAT
  await ftsoRewardOffersManager.setMinimalRewardsOfferValue(BN(parameters.minimalRewardsOfferValueNAT).mul(BN(10).pow(BN(18))));

  if (parameters.testDeployment) {
    await rewardManager.enableClaims();
    const supply = await Supply.at(oldContracts.getContractAddress(Contracts.SUPPLY));
    await supply.addTokenPool(rewardManager.address, 0);
  }

  if (!quiet) {
    console.error("Contracts in JSON:");
    console.log(contracts.serialize());
    console.error("Deploy complete.");
  }

  function encodeContractNames(names: string[]): string[] {
    return names.map(name => encodeString(name));
  }

  function encodeString(text: string): string {
    return web3.utils.keccak256(web3.eth.abi.encodeParameters(["string"], [text]));
  }
}
<|MERGE_RESOLUTION|>--- conflicted
+++ resolved
@@ -199,13 +199,9 @@
     firstRewardEpochStartVotingRoundId: parameters.firstRewardEpochStartVotingRoundId,
     rewardEpochDurationInVotingEpochs: parameters.rewardEpochDurationInVotingEpochs,
     thresholdIncreaseBIPS: parameters.relayThresholdIncreaseBIPS,
-<<<<<<< HEAD
-    messageFinalizationWindowInRewardEpochs: parameters.messageFinalizationWindowInRewardEpochs
-=======
     messageFinalizationWindowInRewardEpochs: parameters.messageFinalizationWindowInRewardEpochs,
     feeCollectionAddress: ZERO_ADDRESS,
     feeConfigs: []
->>>>>>> 5d994ba0
   }
 
   const relay = await Relay.new(
@@ -213,22 +209,6 @@
     flareSystemsManager.address
   );
 
-<<<<<<< HEAD
-  // const relay = await Relay.new(
-  //   flareSystemsManager.address,
-  //   initialSigningPolicy.rewardEpochId,
-  //   initialSigningPolicy.startVotingRoundId,
-  //   SigningPolicy.hash(initialSigningPolicy),
-  //   parameters.ftsoProtocolId,
-  //   firstVotingRoundStartTs,
-  //   parameters.votingEpochDurationSeconds,
-  //   parameters.firstRewardEpochStartVotingRoundId,
-  //   parameters.rewardEpochDurationInVotingEpochs,
-  //   parameters.relayThresholdIncreaseBIPS,
-  //   parameters.messageFinalizationWindowInRewardEpochs
-  // );
-=======
->>>>>>> 5d994ba0
   spewNewContractInfo(contracts, null, Relay.contractName, `Relay.sol`, relay.address, quiet);
 
   // get the submission contract
@@ -278,7 +258,6 @@
     parameters.ftsoProtocolId,
     parameters.feedsHistorySize
   );
-
   spewNewContractInfo(contracts, null, FtsoFeedPublisher.contractName, `FtsoFeedPublisher.sol`, ftsoFeedPublisher.address, quiet);
 
   const ftsoFeedIdConverter = await FtsoFeedIdConverter.new();
@@ -379,10 +358,6 @@
   // set initial data on reward manager
   await rewardManager.setInitialRewardData();
 
-  // grant access to merkle roots to FtsoFeedPublisher. Set relay contract to production.
-  await relay.setMerkleTreeGetter(ftsoFeedPublisher.address, true);
-  await relay.setInProduction();
-
   // activate reward manager
   await rewardManager.activate();
 

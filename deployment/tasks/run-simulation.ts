--- conflicted
+++ resolved
@@ -425,15 +425,11 @@
   await sleep(revealDeadlineMs - Date.now());
 
   for (const acc of registeredAccounts) {
-<<<<<<< HEAD
     try {
-      await c.submission.submitSignatures({ from: acc.signing.address });
+      await c.submission.submitSignatures({ from: acc.submitSignatures.address });
     } catch (e) {
       logger.error(e);
     }
-=======
-    await c.submission.submitSignatures({ from: acc.submitSignatures.address });
->>>>>>> a9da2d97
   }
 
   // TODO: Obtain actual merkle root and sigantures from the indexer, use fake if not present.
@@ -455,25 +451,15 @@
   const fullData = RELAY_SELECTOR + encodedSigningPolicy + fullMessage + signatures;
   try {
     await web3.eth.sendTransaction({
-      from: registeredAccounts[0].policySigning.address,
+      from: registeredAccounts[0].signingPolicy.address,
       to: c.relay.address,
       data: fullData,
     });
+
     logger.info(`Voting round ${votingRoundId} finished`);
   } catch (e) {
     logger.error(e);
   }
-
-<<<<<<< HEAD
-=======
-  await web3.eth.sendTransaction({
-    from: registeredAccounts[0].signingPolicy.address,
-    to: c.relay.address,
-    data: fullData,
-  });
-
-  logger.info(`Voting round ${votingRoundId} finished`);
->>>>>>> a9da2d97
 }
 
 /** Initializes a signing policy for the first reward epoch, signed by governance. */
@@ -488,7 +474,7 @@
   await time.increaseTo(
     rewardEpochStart + (REWARD_EPOCH_DURATION_IN_SEC - epochSettings.newSigningPolicyInitializationStartSeconds)
   );
-  
+
   const resp = await c.flareSystemManager.daemonize();
   if (resp.logs[0]?.event != "RandomAcquisitionStarted") {
     throw new Error("Expected random acquisition to start");

--- conflicted
+++ resolved
@@ -21,12 +21,6 @@
 const ZERO_BYTES32 = "0x0000000000000000000000000000000000000000000000000000000000000000";
 const BURN_ADDRESS = "0x000000000000000000000000000000000000dEaD";
 
-<<<<<<< HEAD
-async function initializeRelay(relay: RelayInstance, signers: SignerWithAddress[]) {
-  await relay.setMerkleTreeGetter(signers[11].address, true);
-  await relay.setSigningPolicyGetter(signers[10].address, true);    
-}
-=======
 interface FeeConfig {
   protocolId: number;
   feeInWei: string;
@@ -79,14 +73,12 @@
 }
 
 const relayGovernanceDescriptionHash = web3.utils.keccak256("RelayGovernance");
->>>>>>> 5d994ba0
 
 contract(`Relay.sol; ${getTestFile(__filename)}`, async () => {
   // let accounts: Account[];
   let signers: SignerWithAddress[];
   const accountPrivateKeys = (config.networks.hardhat.accounts as HardhatNetworkAccountConfig[]).map(x => x.privateKey);
   let relay: RelayInstance;
-
   const selector = ethers.keccak256(ethers.toUtf8Bytes("relay()"))!.slice(0, 10);
   const N = 100;
   const singleWeight = 500;
@@ -102,7 +94,6 @@
   const THRESHOLD_INCREASE = 12000;
   const MESSAGE_FINALIZATION_WINDOW_IN_REWARD_EPOCHS = 3;
   let newSigningPolicyDataRelayed: ISigningPolicy;
-  const FEE_WEI = 0;
 
 
   const firstVotingRoundInRewardEpoch = (rewardEpochId: number) => firstRewardEpochVotingRoundId + rewardEpochDurationInVotingEpochs * rewardEpochId;
@@ -148,18 +139,14 @@
       rewardEpochDurationInVotingEpochs: rewardEpochDurationInVotingEpochs,
       thresholdIncreaseBIPS: THRESHOLD_INCREASE,
       messageFinalizationWindowInRewardEpochs: MESSAGE_FINALIZATION_WINDOW_IN_REWARD_EPOCHS,
-<<<<<<< HEAD
-=======
       feeCollectionAddress: constants.ZERO_ADDRESS,
       feeConfigs: []
->>>>>>> 5d994ba0
     }
 
     relay = await Relay.new(
       relayInitialConfig,
       constants.ZERO_ADDRESS
     );
-    await initializeRelay(relay, signers);
   });
 
   let merkleRoot: string;
@@ -180,12 +167,6 @@
     const { _lastInitializedRewardEpoch, _startingVotingRoundIdForLastInitializedRewardEpoch } = await relay.lastInitializedRewardEpochData();
     expect(_lastInitializedRewardEpoch.toString()).to.equal(signingPolicyData.rewardEpochId.toString());
     expect(_startingVotingRoundIdForLastInitializedRewardEpoch.toString()).to.equal(signingPolicyData.startVotingRoundId.toString());
-<<<<<<< HEAD
-    const obtainedSigningPolicyHash = await relay.toSigningPolicyHash(signingPolicyData.rewardEpochId, {from: signers[10].address});
-    const localHash = SigningPolicy.hashEncoded(signingPolicy);
-    expect(obtainedSigningPolicyHash).to.equal(localHash);
-=======
->>>>>>> 5d994ba0
   });
 
   it("Should relay a message", async () => {
@@ -215,12 +196,7 @@
       merkleRoot: merkleRoot,
     });
     console.log("Gas used:", receipt?.gasUsed?.toString());
-<<<<<<< HEAD
-    const confirmedMerkleRoot = await relay.merkleRoots(messageData.protocolId, messageData.votingRoundId, {from: signers[11].address});
-    expect(confirmedMerkleRoot).to.equal(merkleRoot);
-=======
     expect(await relay.isFinalized(messageData.protocolId, messageData.votingRoundId)).to.equal(true);
->>>>>>> 5d994ba0
 
     let stateData = await relay.stateData();
     expect(stateData.randomNumberProtocolId.toString()).to.be.equal(messageData.protocolId.toString());
@@ -391,21 +367,14 @@
       rewardEpochDurationInVotingEpochs: rewardEpochDurationInVotingEpochs,
       thresholdIncreaseBIPS: THRESHOLD_INCREASE,
       messageFinalizationWindowInRewardEpochs: MESSAGE_FINALIZATION_WINDOW_IN_REWARD_EPOCHS,
-<<<<<<< HEAD
-=======
       feeCollectionAddress: constants.ZERO_ADDRESS,
       feeConfigs: []
->>>>>>> 5d994ba0
     }
 
     const relay2 = await Relay.new(
       relayInitialConfig,
       constants.ZERO_ADDRESS
     );
-<<<<<<< HEAD
-    await initializeRelay(relay2, signers);
-=======
->>>>>>> 5d994ba0
 
     const fullMessage = ProtocolMessageMerkleRoot.encode(messageData).slice(2);
 
@@ -509,12 +478,7 @@
       merkleRoot: merkleRoot,
     });
     console.log("Gas used:", receipt?.gasUsed?.toString());
-<<<<<<< HEAD
-    const confirmedMerkleRoot = await relay.merkleRoots(newMessageData.protocolId, newMessageData.votingRoundId, {from: signers[11].address});
-    expect(confirmedMerkleRoot).to.equal(merkleRoot);
-=======
     expect(await relay.isFinalized(newMessageData.protocolId, newMessageData.votingRoundId)).to.equal(true);
->>>>>>> 5d994ba0
 
     let stateData = await relay.stateData();
     expect(stateData.randomNumberProtocolId.toString()).to.be.equal(newMessageData.protocolId.toString());
@@ -575,12 +539,6 @@
 
     const fullData = RelayMessage.encode(relayMessage);
 
-<<<<<<< HEAD
-    const hashBefore = await relay.toSigningPolicyHash(newRewardEpoch, {from: signers[10].address});
-    expect(hashBefore).to.equal(ZERO_BYTES32);
-
-=======
->>>>>>> 5d994ba0
     const receipt = await web3.eth.sendTransaction({
       from: signers[0].address,
       to: relay.address,
@@ -589,11 +547,6 @@
     await expectEvent.inTransaction(receipt!.transactionHash, relay, "SigningPolicyRelayed", {
       rewardEpochId: toBN(newSigningPolicyDataRelayed.rewardEpochId),
     });
-<<<<<<< HEAD
-    const hashAfter = await relay.toSigningPolicyHash(newRewardEpoch, {from: signers[10].address});
-    expect(hashAfter).to.equal(localHash);
-=======
->>>>>>> 5d994ba0
     const { _lastInitializedRewardEpoch, _startingVotingRoundIdForLastInitializedRewardEpoch } = await relay.lastInitializedRewardEpochData();
     expect(_lastInitializedRewardEpoch.toString()).to.equal(newRewardEpoch.toString());
     expect(_startingVotingRoundIdForLastInitializedRewardEpoch.toString()).to.equal(newSigningPolicyDataRelayed.startVotingRoundId.toString());
@@ -615,21 +568,14 @@
       rewardEpochDurationInVotingEpochs: rewardEpochDurationInVotingEpochs,
       thresholdIncreaseBIPS: THRESHOLD_INCREASE,
       messageFinalizationWindowInRewardEpochs: MESSAGE_FINALIZATION_WINDOW_IN_REWARD_EPOCHS,
-<<<<<<< HEAD
-=======
       feeCollectionAddress: constants.ZERO_ADDRESS,
       feeConfigs: []
->>>>>>> 5d994ba0
     }
 
     const relay2 = await Relay.new(
       relayInitialConfig,
       constants.ZERO_ADDRESS
     );
-<<<<<<< HEAD
-    await initializeRelay(relay2, signers);
-=======
->>>>>>> 5d994ba0
 
     let lastSigningPolicyData = signingPolicyData;
     for (let i = signingPolicyData.rewardEpochId + 1; i < signingPolicyData.rewardEpochId + MESSAGE_FINALIZATION_WINDOW_IN_REWARD_EPOCHS + 2; i++) {
@@ -665,11 +611,6 @@
       await expectEvent.inTransaction(receipt!.transactionHash, relay2, "SigningPolicyRelayed", {
         rewardEpochId: toBN(newSigningPolicyDataRelayed.rewardEpochId),
       });
-<<<<<<< HEAD
-      const hashAfter = await relay2.toSigningPolicyHash(newRewardEpoch, {from: signers[10].address});
-      expect(hashAfter).to.equal(localHash);
-=======
->>>>>>> 5d994ba0
       const { _lastInitializedRewardEpoch, _startingVotingRoundIdForLastInitializedRewardEpoch } = await relay2.lastInitializedRewardEpochData();
       expect(_lastInitializedRewardEpoch.toString()).to.equal(newRewardEpoch.toString());
       expect(_startingVotingRoundIdForLastInitializedRewardEpoch.toString()).to.equal(newSigningPolicyDataRelayed.startVotingRoundId.toString());
@@ -781,12 +722,7 @@
       merkleRoot: merkleRoot,
     });
     console.log("Gas used:", receipt?.gasUsed?.toString());
-<<<<<<< HEAD
-    const confirmedMerkleRoot = await relay.merkleRoots(newMessageData.protocolId, newMessageData.votingRoundId, {from: signers[11].address});
-    expect(confirmedMerkleRoot).to.equal(merkleRoot);
-=======
     expect(await relay.isFinalized(newMessageData.protocolId, newMessageData.votingRoundId)).to.equal(true);
->>>>>>> 5d994ba0
 
     let stateData = await relay.stateData();
     expect(stateData.randomNumberProtocolId.toString()).to.be.equal(newMessageData.protocolId.toString());
@@ -826,12 +762,7 @@
       merkleRoot: merkleRoot,
     });
     console.log("Gas used:", receipt?.gasUsed?.toString());
-<<<<<<< HEAD
-    const confirmedMerkleRoot = await relay.merkleRoots(newMessageData.protocolId, newMessageData.votingRoundId, {from: signers[11].address});
-    expect(confirmedMerkleRoot).to.equal(merkleRoot);
-=======
     expect(await relay.isFinalized(newMessageData.protocolId, newMessageData.votingRoundId)).to.equal(true);
->>>>>>> 5d994ba0
 
     let stateData = await relay.stateData();
     expect(stateData.randomNumberProtocolId.toString()).to.be.equal(newMessageData.protocolId.toString());
@@ -1082,18 +1013,14 @@
         rewardEpochDurationInVotingEpochs: rewardEpochDurationInVotingEpochs,
         thresholdIncreaseBIPS: THRESHOLD_INCREASE,
         messageFinalizationWindowInRewardEpochs: MESSAGE_FINALIZATION_WINDOW_IN_REWARD_EPOCHS,
-<<<<<<< HEAD
-=======
         feeCollectionAddress: constants.ZERO_ADDRESS,
         feeConfigs: []
->>>>>>> 5d994ba0
       }
 
       const relay2 = await Relay.new(
         relayInitialConfig,
         signers[0].address
       );
-      await initializeRelay(relay2, signers);  
 
       const newSigningPolicyData = { ...signingPolicyData };
       newSigningPolicyData.rewardEpochId += 1;
@@ -1115,12 +1042,6 @@
       const { _lastInitializedRewardEpoch, _startingVotingRoundIdForLastInitializedRewardEpoch } = await relay2.lastInitializedRewardEpochData();
       expect(_lastInitializedRewardEpoch.toString()).to.equal(newSigningPolicyData.rewardEpochId.toString());
       expect(_startingVotingRoundIdForLastInitializedRewardEpoch.toString()).to.equal(newSigningPolicyData.startVotingRoundId.toString());
-<<<<<<< HEAD
-      const obtainedSigningPolicyHash = await relay2.toSigningPolicyHash(newSigningPolicyData.rewardEpochId, {from: signers[10].address});
-      const localHash = SigningPolicy.hash(newSigningPolicyData);
-      expect(obtainedSigningPolicyHash).to.equal(localHash);
-=======
->>>>>>> 5d994ba0
 
     });
 
@@ -1137,21 +1058,14 @@
         rewardEpochDurationInVotingEpochs: rewardEpochDurationInVotingEpochs,
         thresholdIncreaseBIPS: THRESHOLD_INCREASE,
         messageFinalizationWindowInRewardEpochs: MESSAGE_FINALIZATION_WINDOW_IN_REWARD_EPOCHS,
-<<<<<<< HEAD
-=======
         feeCollectionAddress: constants.ZERO_ADDRESS,
         feeConfigs: []
->>>>>>> 5d994ba0
       }
 
       const relay2 = await Relay.new(
         relayInitialConfig,
         signers[0].address
       );
-<<<<<<< HEAD
-      await initializeRelay(relay2, signers);
-=======
->>>>>>> 5d994ba0
 
       const newSigningPolicyData = { ...signingPolicyData };
 
@@ -1175,31 +1089,14 @@
         rewardEpochDurationInVotingEpochs: rewardEpochDurationInVotingEpochs,
         thresholdIncreaseBIPS: THRESHOLD_INCREASE,
         messageFinalizationWindowInRewardEpochs: MESSAGE_FINALIZATION_WINDOW_IN_REWARD_EPOCHS,
-<<<<<<< HEAD
-=======
         feeCollectionAddress: constants.ZERO_ADDRESS,
         feeConfigs: []
->>>>>>> 5d994ba0
       }
 
       const relay2 = await Relay.new(
         relayInitialConfig2,
         signers[0].address
       );
-      await initializeRelay(relay2, signers);
-
-      const relayInitialConfig3: RelayInitialConfig = {
-        initialRewardEpochId: signingPolicyData.rewardEpochId,
-        startingVotingRoundIdForInitialRewardEpochId: signingPolicyData.startVotingRoundId,
-        initialSigningPolicyHash: SigningPolicy.hash(signingPolicyData),
-        randomNumberProtocolId: randomNumberProtocolId,
-        firstVotingRoundStartTs: firstVotingRoundStartSec,
-        votingEpochDurationSeconds: votingRoundDurationSec,
-        firstRewardEpochStartVotingRoundId: firstRewardEpochVotingRoundId,
-        rewardEpochDurationInVotingEpochs: rewardEpochDurationInVotingEpochs,
-        thresholdIncreaseBIPS: THRESHOLD_INCREASE,
-        messageFinalizationWindowInRewardEpochs: MESSAGE_FINALIZATION_WINDOW_IN_REWARD_EPOCHS,
-      }
 
       const relayInitialConfig3: RelayInitialConfig = {
         initialRewardEpochId: signingPolicyData.rewardEpochId,
@@ -1220,8 +1117,7 @@
         relayInitialConfig3,
         constants.ZERO_ADDRESS
       );
-      await initializeRelay(relay3, signers);
-      
+
       const newSigningPolicyData = { ...signingPolicyData };
       newSigningPolicyData.rewardEpochId += 1;
       newSigningPolicyData.voters = [];
@@ -1249,23 +1145,14 @@
         rewardEpochDurationInVotingEpochs: rewardEpochDurationInVotingEpochs,
         thresholdIncreaseBIPS: THRESHOLD_INCREASE,
         messageFinalizationWindowInRewardEpochs: MESSAGE_FINALIZATION_WINDOW_IN_REWARD_EPOCHS,
-<<<<<<< HEAD
-      }
-      
-=======
         feeCollectionAddress: constants.ZERO_ADDRESS,
         feeConfigs: []
       }
 
->>>>>>> 5d994ba0
       const relay2 = await Relay.new(
         relayInitialConfig,
         signers[0].address
       );
-<<<<<<< HEAD
-      await initializeRelay(relay2, signers);
-=======
->>>>>>> 5d994ba0
 
       const newSigningPolicyData = { ...signingPolicyData };
       newSigningPolicyData.rewardEpochId += 1;
@@ -1287,21 +1174,14 @@
         rewardEpochDurationInVotingEpochs: rewardEpochDurationInVotingEpochs,
         thresholdIncreaseBIPS: THRESHOLD_INCREASE,
         messageFinalizationWindowInRewardEpochs: MESSAGE_FINALIZATION_WINDOW_IN_REWARD_EPOCHS,
-<<<<<<< HEAD
-=======
         feeCollectionAddress: constants.ZERO_ADDRESS,
         feeConfigs: []
->>>>>>> 5d994ba0
       }
 
       const relay2 = await Relay.new(
         relayInitialConfig,
         signers[0].address
       );
-<<<<<<< HEAD
-      await initializeRelay(relay2, signers);
-=======
->>>>>>> 5d994ba0
 
       const newSigningPolicyData = { ...signingPolicyData };
       newSigningPolicyData.rewardEpochId += 1;
@@ -1321,21 +1201,14 @@
         rewardEpochDurationInVotingEpochs: rewardEpochDurationInVotingEpochs,
         thresholdIncreaseBIPS: THRESHOLD_INCREASE,
         messageFinalizationWindowInRewardEpochs: MESSAGE_FINALIZATION_WINDOW_IN_REWARD_EPOCHS,
-<<<<<<< HEAD
-=======
         feeCollectionAddress: constants.ZERO_ADDRESS,
         feeConfigs: []
->>>>>>> 5d994ba0
       }
 
       const relay2 = await Relay.new(
         relayInitialConfig,
         signers[0].address
       );
-<<<<<<< HEAD
-      await initializeRelay(relay2, signers);
-=======
->>>>>>> 5d994ba0
 
       const newSigningPolicyData = { ...signingPolicyData, rewardEpochId: signingPolicyData.rewardEpochId + 1, weights: [...signingPolicyData.weights] };
       let totalWeight = 0;
@@ -1373,19 +1246,14 @@
         rewardEpochDurationInVotingEpochs: rewardEpochDurationInVotingEpochs,
         thresholdIncreaseBIPS: THRESHOLD_INCREASE,
         messageFinalizationWindowInRewardEpochs: MESSAGE_FINALIZATION_WINDOW_IN_REWARD_EPOCHS,
-<<<<<<< HEAD
-=======
         feeCollectionAddress: constants.ZERO_ADDRESS,
         feeConfigs: []
->>>>>>> 5d994ba0
       }
 
       const relay2 = await Relay.new(
         relayInitialConfig,
         signers[0].address
       );
-      await initializeRelay(relay2, signers);
-
 
       const newSigningPolicyData = { ...signingPolicyData };
       const newRewardEpoch = newSigningPolicyData.rewardEpochId + 1;
@@ -1438,31 +1306,14 @@
         rewardEpochDurationInVotingEpochs: rewardEpochDurationInVotingEpochs,
         thresholdIncreaseBIPS: THRESHOLD_INCREASE,
         messageFinalizationWindowInRewardEpochs: MESSAGE_FINALIZATION_WINDOW_IN_REWARD_EPOCHS,
-<<<<<<< HEAD
-=======
         feeCollectionAddress: constants.ZERO_ADDRESS,
         feeConfigs: []
->>>>>>> 5d994ba0
       }
 
       const relay2 = await Relay.new(
         relayInitialConfig2,
         signers[0].address
       );
-      await initializeRelay(relay2, signers);
-
-      const relayInitialConfig3: RelayInitialConfig = {
-        initialRewardEpochId: signingPolicyData.rewardEpochId,
-        startingVotingRoundIdForInitialRewardEpochId: signingPolicyData.startVotingRoundId,
-        initialSigningPolicyHash: SigningPolicy.hash(signingPolicyData),
-        randomNumberProtocolId: randomNumberProtocolId,
-        firstVotingRoundStartTs: firstVotingRoundStartSec,
-        votingEpochDurationSeconds: votingRoundDurationSec,
-        firstRewardEpochStartVotingRoundId: firstRewardEpochVotingRoundId,
-        rewardEpochDurationInVotingEpochs: rewardEpochDurationInVotingEpochs,
-        thresholdIncreaseBIPS: THRESHOLD_INCREASE,
-        messageFinalizationWindowInRewardEpochs: MESSAGE_FINALIZATION_WINDOW_IN_REWARD_EPOCHS,
-      }
 
       const relayInitialConfig3: RelayInitialConfig = {
         initialRewardEpochId: signingPolicyData.rewardEpochId,
@@ -1483,7 +1334,6 @@
         relayInitialConfig3,
         constants.ZERO_ADDRESS
       );
-      await initializeRelay(relay3, signers);
 
       await expectRevert(relay2.setSigningPolicy(newSigningPolicyData), "too many voters");
       await expect(
@@ -1531,31 +1381,14 @@
         rewardEpochDurationInVotingEpochs: rewardEpochDurationInVotingEpochs,
         thresholdIncreaseBIPS: THRESHOLD_INCREASE,
         messageFinalizationWindowInRewardEpochs: MESSAGE_FINALIZATION_WINDOW_IN_REWARD_EPOCHS,
-<<<<<<< HEAD
-=======
         feeCollectionAddress: constants.ZERO_ADDRESS,
         feeConfigs: []
->>>>>>> 5d994ba0
       }
 
       const relay2 = await Relay.new(
         relayInitialConfig2,
         signers[0].address
       );
-      await initializeRelay(relay2, signers);
-
-      const relayInitialConfig3: RelayInitialConfig = {
-        initialRewardEpochId: signingPolicyData.rewardEpochId,
-        startingVotingRoundIdForInitialRewardEpochId: signingPolicyData.startVotingRoundId,
-        initialSigningPolicyHash: SigningPolicy.hash(signingPolicyData),
-        randomNumberProtocolId: randomNumberProtocolId,
-        firstVotingRoundStartTs: firstVotingRoundStartSec,
-        votingEpochDurationSeconds: votingRoundDurationSec,
-        firstRewardEpochStartVotingRoundId: firstRewardEpochVotingRoundId,
-        rewardEpochDurationInVotingEpochs: rewardEpochDurationInVotingEpochs,
-        thresholdIncreaseBIPS: THRESHOLD_INCREASE,
-        messageFinalizationWindowInRewardEpochs: MESSAGE_FINALIZATION_WINDOW_IN_REWARD_EPOCHS,
-      }
 
       const relayInitialConfig3: RelayInitialConfig = {
         initialRewardEpochId: signingPolicyData.rewardEpochId,
@@ -1576,7 +1409,6 @@
         relayInitialConfig3,
         constants.ZERO_ADDRESS
       );
-      await initializeRelay(relay3, signers);
 
       newSigningPolicyData.weights[0] = 2 ** 16 - 1;
       await expectRevert(relay2.setSigningPolicy(newSigningPolicyData), "total weight too big");
@@ -1674,18 +1506,6 @@
 
   });
 
-<<<<<<< HEAD
-  describe("Access functions", async () => {
-    it("Should random number be hashed", async () => {
-    });
-    it("Should access to merkle tree work correctly", async () => {
-    });
-    it("Should access to merkle tree work correctly", async () => {
-    });
-
-  });
-
-=======
   describe("Verification", async () => {
     it("Should verification work", async () => {
       const signingPolicyData = defaultTestSigningPolicy(
@@ -2081,5 +1901,4 @@
       }
     });
   });
->>>>>>> 5d994ba0
 });
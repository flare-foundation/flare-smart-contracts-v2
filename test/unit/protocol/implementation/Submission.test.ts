
import { expectRevert } from '@openzeppelin/test-helpers';
import { Contracts } from '../../../../deployment/scripts/Contracts';
import { RelayInitialConfig } from '../../../../deployment/utils/RelayInitialConfig';
import { MockContractContract } from '../../../../typechain-truffle/@gnosis.pm/mock-contract/contracts/MockContract.sol/MockContract';
import { RelayContract } from '../../../../typechain-truffle/contracts/protocol/implementation/Relay';
import { SubmissionContract, SubmissionInstance } from '../../../../typechain-truffle/contracts/protocol/implementation/Submission';
import { getTestFile } from "../../../utils/constants";
import { encodeContractNames } from '../../../utils/test-helpers';

const Submission: SubmissionContract = artifacts.require("Submission");
const Relay: RelayContract = artifacts.require("Relay");
const MockContract: MockContractContract = artifacts.require("MockContract");

const ZERO_ADDRESS = "0x0000000000000000000000000000000000000000";

contract(`Submission.sol; ${getTestFile(__filename)}`, async accounts => {

  let submission: SubmissionInstance;
  const ADDRESS_UPDATER = accounts[16];

  beforeEach(async () => {
    submission = await Submission.new(accounts[0], accounts[0], ADDRESS_UPDATER, false);
    await submission.updateContractAddresses(
      encodeContractNames([Contracts.ADDRESS_UPDATER, Contracts.FLARE_SYSTEMS_MANAGER, Contracts.RELAY]),
      [ADDRESS_UPDATER, accounts[2], accounts[3]], { from: ADDRESS_UPDATER });

  });

  it("Should revert 1", async () => {
    const relayInitialConfig: RelayInitialConfig = {
      initialRewardEpochId: 0,
      startingVotingRoundIdForInitialRewardEpochId: 0,
      initialSigningPolicyHash: web3.utils.keccak256("test"),
      randomNumberProtocolId: 1,
      firstVotingRoundStartTs: 242,
      votingEpochDurationSeconds: 90,
      firstRewardEpochStartVotingRoundId: 0,
      rewardEpochDurationInVotingEpochs: 23,
      thresholdIncreaseBIPS: 12000,
      messageFinalizationWindowInRewardEpochs: 10,
<<<<<<< HEAD
=======
      feeCollectionAddress: ZERO_ADDRESS,
      feeConfigs: []  
>>>>>>> 5d994ba0
    } 

    const relay = await Relay.new(
      relayInitialConfig,
      accounts[1]
    );

<<<<<<< HEAD
    // const relay = await Relay.new(accounts[1], 0, 0, web3.utils.keccak256("test"), 1, 242, 90, 0, 23, 12000, 100);

=======
>>>>>>> 5d994ba0
    await submission.setSubmitAndPassData(relay.address, web3.utils.keccak256("relay()").slice(0, 10)); // first 4 bytes is function selector
    let startBalance = BigInt(await web3.eth.getBalance(accounts[0]));
    await expectRevert(submission.submitAndPass(web3.utils.keccak256("some data")), "Invalid sign policy length");
    console.log(`tx fee (wei): ${startBalance - BigInt(await web3.eth.getBalance(accounts[0]))}`);
  });

  it("Should revert 2", async () => {
    const methodSignature = web3.utils.sha3("test()")!.slice(0, 10); // first 4 bytes is function selector
    const mockContract = await MockContract.new();
    await mockContract.givenMethodRunOutOfGas(methodSignature);
    await submission.setSubmitAndPassData(mockContract.address, methodSignature);
    let startBalance = BigInt(await web3.eth.getBalance(accounts[0]));
    await expectRevert(submission.submitAndPass(web3.utils.keccak256("some data")), "Transaction reverted silently");
    console.log(`tx fee (wei): ${startBalance - BigInt(await web3.eth.getBalance(accounts[0]))}`);
  });

  it("Should revert 3", async () => {
    const methodSignature = web3.utils.sha3("test()")!.slice(0, 10); // first 4 bytes is function selector
    const revertMessage = "Revert message test";
    const mockContract = await MockContract.new();
    await mockContract.givenMethodRevertWithMessage(methodSignature, revertMessage);
    await submission.setSubmitAndPassData(mockContract.address, methodSignature);
    let startBalance = BigInt(await web3.eth.getBalance(accounts[0]));
    await expectRevert(submission.submitAndPass(web3.utils.keccak256("some data")), revertMessage);
    console.log(`tx fee (wei): ${startBalance - BigInt(await web3.eth.getBalance(accounts[0]))}`);
  });

});<|MERGE_RESOLUTION|>--- conflicted
+++ resolved
@@ -39,11 +39,8 @@
       rewardEpochDurationInVotingEpochs: 23,
       thresholdIncreaseBIPS: 12000,
       messageFinalizationWindowInRewardEpochs: 10,
-<<<<<<< HEAD
-=======
       feeCollectionAddress: ZERO_ADDRESS,
       feeConfigs: []  
->>>>>>> 5d994ba0
     } 
 
     const relay = await Relay.new(
@@ -51,11 +48,6 @@
       accounts[1]
     );
 
-<<<<<<< HEAD
-    // const relay = await Relay.new(accounts[1], 0, 0, web3.utils.keccak256("test"), 1, 242, 90, 0, 23, 12000, 100);
-
-=======
->>>>>>> 5d994ba0
     await submission.setSubmitAndPassData(relay.address, web3.utils.keccak256("relay()").slice(0, 10)); // first 4 bytes is function selector
     let startBalance = BigInt(await web3.eth.getBalance(accounts[0]));
     await expectRevert(submission.submitAndPass(web3.utils.keccak256("some data")), "Invalid sign policy length");
